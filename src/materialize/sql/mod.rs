--- conflicted
+++ resolved
@@ -360,27 +360,19 @@
                 if !with_options.is_empty() {
                     bail!("WITH options are not yet supported");
                 }
-<<<<<<< HEAD
-                let (plan, mut typ) = self.plan_view_query(query)?;
+                let (relation_expr, mut typ) = self.plan_view_query(query)?;
                 if !columns.is_empty() {
-                    let types = match &mut typ.ftype {
-                        FType::Tuple(types) => types,
-                        _ => unreachable!(),
-                    };
-                    if columns.len() != types.len() {
+                    if columns.len() != typ.column_types.len() {
                         bail!(
                             "VIEW definition has {} columns, but query has {} columns",
                             columns.len(),
-                            types.len()
+                            typ.column_types.len()
                         )
                     }
-                    for (typ, name) in types.iter_mut().zip(columns) {
+                    for (typ, name) in typ.column_types.iter_mut().zip(columns) {
                         typ.name = Some(name.clone());
                     }
                 }
-=======
-                let (relation_expr, typ) = self.plan_view_query(query)?;
->>>>>>> 8f1cae49
                 Ok(Dataflow::View(View {
                     name: extract_sql_object_name(name)?,
                     relation_expr,
@@ -607,61 +599,11 @@
         s: &SQLSelect,
     ) -> Result<(RelationExpr, RelationType), failure::Error> {
         // Step 1. Handle FROM clause, including joins.
-<<<<<<< HEAD
-        let none = None;
-        let (from_name, from_alias) = match &s.relation {
-            Some(TableFactor::Table {
-                name,
-                alias,
-                args,
-                with_hints,
-            }) => {
-                if !args.is_empty() {
-                    bail!("table arguments are not supported");
-                }
-                if !with_hints.is_empty() {
-                    bail!("WITH hints are not supported");
-                }
-                (extract_sql_object_name(name)?, alias)
-            }
-            Some(TableFactor::Derived { .. }) => {
-                bail!("subqueries are not yet supported");
-            }
-            Some(TableFactor::NestedJoin { .. }) => {
-                bail!("nested joins are not yet supported");
-            }
-            None => ("dual".into(), &none),
-        };
-        let plan = {
-            let types = match self.dataflows.get_type(&from_name)? {
-                Type {
-                    ftype: FType::Tuple(types),
-                    ..
-                } => types.clone(),
-                typ => panic!("table {} has non-tuple type {:?}", from_name, typ),
-            };
-            let mut plan = SQLPlan::from_source(&from_name, types);
-            if let Some(TableAlias { name, columns }) = from_alias {
-                if !columns.is_empty() {
-                    bail!("aliasing columns is not yet supported");
-                }
-                plan = plan.alias_table(name);
-            }
-            plan
-        };
-
-        let (mut plan, selection) =
-            self.plan_multiple_joins(plan, &s.joins[..], s.selection.clone())?;
-
-        // if we have a `SELECT *` later, this is what it selects
-        let named_columns = plan.named_columns();
-=======
         let mut relation_expr = self.plan_table_factor(s.relation.as_ref())?;
         for join in &s.joins {
             let right = self.plan_table_factor(Some(&join.relation))?;
             relation_expr = self.plan_join_operator(&join.join_operator, relation_expr, right)?;
         }
->>>>>>> 8f1cae49
 
         // Step 2. Handle WHERE clause.
         if let Some(selection) = &s.selection {
@@ -835,56 +777,6 @@
 
     fn plan_table_factor(
         &self,
-<<<<<<< HEAD
-        mut plan: SQLPlan,
-        joins: &[sqlast::Join],
-        mut selection: Option<ASTNode>,
-    ) -> Result<(SQLPlan, Option<ASTNode>), failure::Error> {
-        if joins.is_empty() {
-            Ok((plan, selection))
-        } else {
-            // Assemble participating tables.
-            let mut tables = Vec::new();
-            tables.push(plan.clone());
-
-            for join in joins.iter() {
-                match &join.relation {
-                    TableFactor::Table {
-                        name,
-                        alias,
-                        args,
-                        with_hints,
-                    } => {
-                        if !args.is_empty() {
-                            bail!("table arguments are not supported");
-                        }
-                        if !with_hints.is_empty() {
-                            bail!("WITH hints are not supported");
-                        }
-                        let name = extract_sql_object_name(&name)?;
-                        let types = match self.dataflows.get_type(&name)? {
-                            Type {
-                                ftype: FType::Tuple(types),
-                                ..
-                            } => types.clone(),
-                            typ => panic!("Table {} has non-tuple type {:?}", name, typ),
-                        };
-                        let mut right = SQLPlan::from_source(&name, types);
-                        if let Some(TableAlias { name, columns }) = alias {
-                            if !columns.is_empty() {
-                                bail!("aliasing columns is not yet supported");
-                            }
-                            right = right.alias_table(name);
-                        }
-                        tables.push(right);
-                    }
-                    TableFactor::Derived { .. } => {
-                        bail!("subqueries are not yet supported");
-                    }
-                    TableFactor::NestedJoin { .. } => {
-                        bail!("nested joins are not yet supported");
-                    }
-=======
         table_factor: Option<&TableFactor>,
     ) -> Result<SQLRelationExpr, failure::Error> {
         let (from_name, from_alias) = match table_factor {
@@ -896,7 +788,6 @@
             }) => {
                 if !args.is_empty() {
                     bail!("table arguments are not supported");
->>>>>>> 8f1cae49
                 }
                 if !with_hints.is_empty() {
                     bail!("WITH hints are not supported");
@@ -906,12 +797,18 @@
             Some(TableFactor::Derived { .. }) => {
                 bail!("subqueries are not yet supported");
             }
+            Some(TableFactor::NestedJoin { .. }) => {
+                bail!("nested joins are not yet supported");
+            }
             None => ("dual".into(), None),
         };
         let typ = self.dataflows.get_type(&from_name)?;
         let mut relation_expr = SQLRelationExpr::from_source(&from_name, typ.column_types.clone());
-        if let Some(alias) = from_alias {
-            relation_expr = relation_expr.alias_table(alias);
+        if let Some(TableAlias { name, columns }) = from_alias {
+            if !columns.is_empty() {
+                bail!("aliasing columns is not yet supported");
+            }
+            relation_expr = relation_expr.alias_table(name);
         }
         Ok(relation_expr)
     }
@@ -1671,17 +1568,13 @@
                 false => (Datum::False, ScalarType::Bool),
                 true => (Datum::True, ScalarType::Bool),
             },
-<<<<<<< HEAD
             Value::Date(_) => bail!("DATE literals are not supported: {}", l.to_string()),
             Value::Time(_) => bail!("TIME literals are not supported: {}", l.to_string()),
             Value::Timestamp(_) => bail!("TIMESTAMP literals are not supported: {}", l.to_string()),
             Value::Interval { .. } => {
                 bail!("INTERVAL literals are not supported: {}", l.to_string())
             }
-            Value::Null => (Datum::Null, FType::Null),
-=======
             Value::Null => (Datum::Null, ScalarType::Null),
->>>>>>> 8f1cae49
         };
         let nullable = datum == Datum::Null;
         let expr = ScalarExpr::Literal(datum);
